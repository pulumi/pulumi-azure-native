--- conflicted
+++ resolved
@@ -36,11 +36,7 @@
 )
 
 // PulumiSchema will generate a Pulumi schema for the given Azure providers and resources map.
-<<<<<<< HEAD
-func PulumiSchema(providerMap openapi.AzureProviders) (*pschema.PackageSpec, *provider.AzureApiMetadata, map[string][]provider.AzureApiExample, error) {
-=======
-func PulumiSchema(providerMap openapi.AzureProviders) (*pschema.PackageSpec, *provider.AzureAPIMetadata, error) {
->>>>>>> 9bfc94df
+func PulumiSchema(providerMap openapi.AzureProviders) (*pschema.PackageSpec, *provider.AzureAPIMetadata, map[string][]provider.AzureApiExample, error) {
 	pkg := pschema.PackageSpec{
 		Name:        "azurerm",
 		Version:     "0.1.0", // TODO
@@ -354,12 +350,8 @@
 
 type packageGenerator struct {
 	pkg        *pschema.PackageSpec
-<<<<<<< HEAD
-	metadata   *provider.AzureApiMetadata
+	metadata   *provider.AzureAPIMetadata
 	examples   map[string][]provider.AzureApiExample
-=======
-	metadata   *provider.AzureAPIMetadata
->>>>>>> 9bfc94df
 	apiVersion string
 }
 
