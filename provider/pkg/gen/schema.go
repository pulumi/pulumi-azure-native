// Copyright 2016-2021, Pulumi Corporation.
//
// Licensed under the Apache License, Version 2.0 (the "License");
// you may not use this file except in compliance with the License.
// You may obtain a copy of the License at
//
//     http://www.apache.org/licenses/LICENSE-2.0
//
// Unless required by applicable law or agreed to in writing, software
// distributed under the License is distributed on an "AS IS" BASIS,
// WITHOUT WARRANTIES OR CONDITIONS OF ANY KIND, either express or implied.
// See the License for the specific language governing permissions and
// limitations under the License.

package gen

import (
	"fmt"
	"log"
	"net/url"
	"os"
	"path/filepath"
	"sort"
	"strings"

	"github.com/segmentio/encoding/json"

	"github.com/blang/semver"
	"github.com/go-openapi/spec"
	"github.com/pkg/errors"

	"github.com/pulumi/pulumi-azure-native/v2/provider/pkg/openapi"
	"github.com/pulumi/pulumi-azure-native/v2/provider/pkg/resources"
	"github.com/pulumi/pulumi/pkg/v3/codegen"
	"github.com/pulumi/pulumi/pkg/v3/codegen/schema"
	pschema "github.com/pulumi/pulumi/pkg/v3/codegen/schema"
	"github.com/pulumi/pulumi/sdk/v3/go/common/util/contract"
)

// Note - this needs to be kept in sync with the layout in the SDK package
const goBasePath = "github.com/pulumi/pulumi-azure-native-sdk/v2"

// PulumiSchema will generate a Pulumi schema for the given Azure providers and resources map.
func PulumiSchema(providerMap openapi.AzureProviders) (*pschema.PackageSpec, *resources.AzureAPIMetadata, map[string][]resources.AzureAPIExample, error) {
	pkg := pschema.PackageSpec{
		Name:        "azure-native",
		Description: "A native Pulumi package for creating and managing Azure resources.",
		DisplayName: "Azure Native",
		License:     "Apache-2.0",
		Keywords:    []string{"pulumi", "azure", "azure-native", "category/cloud", "kind/native"},
		Homepage:    "https://pulumi.com",
		Publisher:   "Pulumi",
		Repository:  "https://github.com/pulumi/pulumi-azure-native",
		Config: pschema.ConfigSpec{
			Variables: map[string]pschema.PropertySpec{
				"subscriptionId": {
					TypeSpec:    pschema.TypeSpec{Type: "string"},
					Description: "The Subscription ID which should be used.",
				},
				"clientId": {
					TypeSpec:    pschema.TypeSpec{Type: "string"},
					Description: "The Client ID which should be used.",
					Secret:      true,
				},
				"clientSecret": {
					TypeSpec:    pschema.TypeSpec{Type: "string"},
					Description: "The Client Secret which should be used. For use When authenticating as a Service Principal using a Client Secret.",
					Secret:      true,
				},
				"tenantId": {
					TypeSpec:    pschema.TypeSpec{Type: "string"},
					Description: "The Tenant ID which should be used.",
				},
				"auxiliaryTenantIds": {
					TypeSpec: pschema.TypeSpec{Type: "array", Items: &pschema.TypeSpec{Type: "string"}},
				},
				"environment": {
					TypeSpec:    pschema.TypeSpec{Type: "string"},
					Description: "The Cloud Environment which should be used. Possible values are public, usgovernment, german, and china. Defaults to public.",
				},
				"clientCertificatePath": {
					TypeSpec:    pschema.TypeSpec{Type: "string"},
					Description: "The path to the Client Certificate associated with the Service Principal for use when authenticating as a Service Principal using a Client Certificate.",
				},
				"clientCertificatePassword": {
					TypeSpec:    pschema.TypeSpec{Type: "string"},
					Description: "The password associated with the Client Certificate. For use when authenticating as a Service Principal using a Client Certificate",
					Secret:      true,
				},
				"useMsi": {
					TypeSpec:    pschema.TypeSpec{Type: "boolean"},
					Description: "Allowed Managed Service Identity be used for Authentication.",
					Default:     false,
				},
				"msiEndpoint": {
					TypeSpec:    pschema.TypeSpec{Type: "string"},
					Description: "The path to a custom endpoint for Managed Service Identity - in most circumstances this should be detected automatically. ",
				},
				// Managed Tracking GUID for User-Agent.
				"partnerId": {
					TypeSpec:    pschema.TypeSpec{Type: "string"},
					Description: "A GUID/UUID that is registered with Microsoft to facilitate partner resource usage attribution.",
				},
				"disablePulumiPartnerId": {
					TypeSpec:    pschema.TypeSpec{Type: "boolean"},
					Description: "This will disable the Pulumi Partner ID which is used if a custom `partnerId` isn't specified.",
				},
			},
		},
		Provider: pschema.ResourceSpec{
			ObjectTypeSpec: pschema.ObjectTypeSpec{
				Description: "The provider type for the native Azure package.",
				Type:        "object",
			},
			InputProperties: map[string]pschema.PropertySpec{
				"subscriptionId": {
					TypeSpec:    pschema.TypeSpec{Type: "string"},
					Description: "The Subscription ID which should be used.",
				},
				"clientId": {
					TypeSpec:    pschema.TypeSpec{Type: "string"},
					Description: "The Client ID which should be used.",
					Secret:      true,
				},
				"clientSecret": {
					TypeSpec:    pschema.TypeSpec{Type: "string"},
					Description: "The Client Secret which should be used. For use When authenticating as a Service Principal using a Client Secret.",
					Secret:      true,
				},
				"tenantId": {
					TypeSpec:    pschema.TypeSpec{Type: "string"},
					Description: "The Tenant ID which should be used.",
				},
				"auxiliaryTenantIds": {
					TypeSpec:    pschema.TypeSpec{Type: "array", Items: &pschema.TypeSpec{Type: "string"}},
					Description: "Any additional Tenant IDs which should be used for authentication.",
				},
				"environment": {
					TypeSpec:    pschema.TypeSpec{Type: "string"},
					Default:     "public",
					Description: "The Cloud Environment which should be used. Possible values are public, usgovernment, german, and china. Defaults to public.",
				},
				"clientCertificatePath": {
					TypeSpec:    pschema.TypeSpec{Type: "string"},
					Description: "The path to the Client Certificate associated with the Service Principal for use when authenticating as a Service Principal using a Client Certificate.",
				},
				"clientCertificatePassword": {
					TypeSpec:    pschema.TypeSpec{Type: "string"},
					Description: "The password associated with the Client Certificate. For use when authenticating as a Service Principal using a Client Certificate",
					Secret:      true,
				},
				"useMsi": {
					TypeSpec:    pschema.TypeSpec{Type: "boolean"},
					Description: "Allowed Managed Service Identity be used for Authentication.",
					Default:     false,
				},
				"msiEndpoint": {
					TypeSpec:    pschema.TypeSpec{Type: "string"},
					Description: "The path to a custom endpoint for Managed Service Identity - in most circumstances this should be detected automatically. ",
				},
				// Managed Tracking GUID for User-Agent.
				"partnerId": {
					TypeSpec:    pschema.TypeSpec{Type: "string"},
					Description: "A GUID/UUID that is registered with Microsoft to facilitate partner resource usage attribution.",
				},
				"disablePulumiPartnerId": {
					TypeSpec:    pschema.TypeSpec{Type: "boolean"},
					Description: "This will disable the Pulumi Partner ID which is used if a custom `partnerId` isn't specified.",
				},
			},
		},
		Types:     map[string]pschema.ComplexTypeSpec{},
		Resources: map[string]pschema.ResourceSpec{},
		Functions: map[string]pschema.FunctionSpec{},
		Language:  map[string]pschema.RawMessage{},
	}
	metadata := resources.AzureAPIMetadata{
		Types:     map[string]resources.AzureAPIType{},
		Resources: map[string]resources.AzureAPIResource{},
		Invokes:   map[string]resources.AzureAPIInvoke{},
	}

	csharpVersionReplacer := strings.NewReplacer("privatepreview", "PrivatePreview", "preview", "Preview", "beta", "Beta")
	csharpNamespaces := map[string]string{
		"azure-native": "AzureNative",
	}
	javaPackages := map[string]string{
		"azure-native": "azurenative",
	}
	pythonModuleNames := map[string]string{}
	golangImportAliases := map[string]string{}

	var providers []string
	for prov := range providerMap {
		providers = append(providers, prov)
	}
	sort.Strings(providers)

	upgradePathMap, err := GenerateUpgradeWarnings()
	if err != nil {
		return nil, nil, nil, err
	}

	exampleMap := make(map[string][]resources.AzureAPIExample)
	for _, providerName := range providers {
		versionMap := providerMap[providerName]
		var versions []string
		for version := range versionMap {
			versions = append(versions, version)
		}
		sort.Strings(versions)

		for _, version := range versions {
			gen := packageGenerator{
				pkg:             &pkg,
				metadata:        &metadata,
				apiVersion:      version,
				examples:        exampleMap,
				upgradeWarnings: upgradePathMap,
			}

			// Populate C#, Java, Python and Go module mapping.
			module := gen.providerToModule(providerName)
			csharpNamespaces[strings.ToLower(providerName)] = providerName
			javaPackages[module] = strings.ToLower(providerName)
			if version != "" {
				csVersion := strings.Title(csharpVersionReplacer.Replace(version))
				csharpNamespaces[module] = fmt.Sprintf("%s.%s", providerName, csVersion)
				javaPackages[module] = fmt.Sprintf("%s.%s", strings.ToLower(providerName), version)
			}
			pythonModuleNames[module] = module
			golangImportAliases[filepath.Join(goBasePath, module, "v2")] = strings.ToLower(providerName)

			// Populate resources and get invokes.
			items := versionMap[version]
			var resources []string
			for resource := range items.Resources {
				resources = append(resources, resource)
			}
			sort.Strings(resources)

			for _, typeName := range resources {
				resource := items.Resources[typeName]
				err := gen.genResources(providerName, typeName, resource)
				if err != nil {
					return nil, nil, nil, err
				}
			}

			// Populate POST invokes.
			var invokes []string
			for invoke := range items.Invokes {
				invokes = append(invokes, invoke)
			}
			sort.Strings(invokes)

			for _, typeName := range invokes {
				invoke := items.Invokes[typeName]
				gen.genPostFunctions(providerName, typeName, invoke.Path, invoke.PathItem, invoke.Swagger)
			}
		}
	}

	err = genMixins(&pkg, &metadata)
	if err != nil {
		return nil, nil, nil, err
	}

	pkg.Language["go"] = rawMessage(map[string]interface{}{
		"importBasePath":                 goBasePath,
		"packageImportAliases":           golangImportAliases,
		"rootPackageName":                "pulumiazurenativesdk",
		"generateResourceContainerTypes": false,
		"disableInputTypeRegistrations":  true,
	})
	pkg.Language["nodejs"] = rawMessage(map[string]interface{}{
		"dependencies": map[string]string{
			"@pulumi/pulumi": "^3.0.0",
		},
		"readme": `The native Azure provider package offers support for all Azure Resource Manager (ARM)
resources and their properties. Resources are exposed as types from modules based on Azure Resource
Providers such as 'compute', 'network', 'storage', and 'web', among many others. Using this package
allows you to programmatically declare instances of any Azure resource and any supported resource
version using infrastructure as code, which Pulumi then uses to drive the ARM API.`,
	})

	pkg.Language["python"] = rawMessage(map[string]interface{}{
		"moduleNameOverrides": pythonModuleNames,
		"requires": map[string]string{
			"pulumi": ">=3.35.0,<4.0.0",
		},
		"usesIOClasses": true,
		"readme": `The native Azure provider package offers support for all Azure Resource Manager (ARM)
resources and their properties. Resources are exposed as types from modules based on Azure Resource
Providers such as 'compute', 'network', 'storage', and 'web', among many others. Using this package
allows you to programmatically declare instances of any Azure resource and any supported resource
version using infrastructure as code, which Pulumi then uses to drive the ARM API.`,
	})

	pkg.Language["csharp"] = rawMessage(map[string]interface{}{
		"packageReferences": map[string]string{
			"Pulumi":                       "3.*",
			"System.Collections.Immutable": "5.0.0",
		},
		"namespaces": csharpNamespaces,
	})

	pkg.Language["java"] = rawMessage(map[string]interface{}{
		"packages": javaPackages,
	})

	return &pkg, &metadata, exampleMap, nil
}

func genMixins(pkg *pschema.PackageSpec, metadata *resources.AzureAPIMetadata) error {
	// Mixin 'getClientConfig' to read current configuration values.
	if _, has := pkg.Functions["azure-native:authorization:getClientConfig"]; has {
		return errors.New("Invoke 'azure-native:authorization:getClientConfig' is already defined")
	}
	pkg.Functions["azure-native:authorization:getClientConfig"] = schema.FunctionSpec{
		Description: "Use this function to access the current configuration of the native Azure provider.",
		Outputs: &schema.ObjectTypeSpec{
			Description: "Configuration values returned by getClientConfig.",
			Properties: map[string]schema.PropertySpec{
				"clientId": {
					Description: "Azure Client ID (Application Object ID).",
					TypeSpec:    schema.TypeSpec{Type: "string"},
				},
				"objectId": {
					Description: "Azure Object ID of the current user or service principal.",
					TypeSpec:    schema.TypeSpec{Type: "string"},
				},
				"subscriptionId": {
					Description: "Azure Subscription ID",
					TypeSpec:    schema.TypeSpec{Type: "string"},
				},
				"tenantId": {
					Description: "Azure Tenant ID",
					TypeSpec:    schema.TypeSpec{Type: "string"},
				},
			},
			Type:     "object",
			Required: []string{"clientId", "objectId", "subscriptionId", "tenantId"},
		},
	}

	// Mixin 'getClientToken' to obtain an Azure auth token.
	if _, has := pkg.Functions["azure-native:authorization:getClientToken"]; has {
		return errors.New("Invoke 'azure-native:authorization:getClientToken' is already defined")
	}
	pkg.Functions["azure-native:authorization:getClientToken"] = schema.FunctionSpec{
		Description: "Use this function to get an Azure authentication token for the current login context.",
		Inputs: &schema.ObjectTypeSpec{
			Properties: map[string]schema.PropertySpec{
				"endpoint": {
					Description: "Optional authentication endpoint. Defaults to the endpoint of Azure Resource Manager.",
					TypeSpec:    schema.TypeSpec{Type: "string"},
				},
			},
			Type: "object",
		},
		Outputs: &schema.ObjectTypeSpec{
			Description: "Configuration values returned by getClientToken.",
			Properties: map[string]schema.PropertySpec{
				"token": {
					Description: "OAuth token for Azure Management API and SDK authentication.",
					TypeSpec:    schema.TypeSpec{Type: "string"},
				},
			},
			Type:     "object",
			Required: []string{"token"},
		},
	}

	// Mixin all the custom resources that define schema and/or metadata.
	for tok, r := range resources.SchemaMixins() {
		if _, has := pkg.Resources[tok]; has {
			return errors.Errorf("Resource %q is already defined", tok)
		}
		pkg.Resources[tok] = r
	}
	for tok, t := range resources.SchemaTypeMixins() {
		if _, has := pkg.Types[tok]; has {
			return errors.Errorf("Type %q is already defined", tok)
		}
		pkg.Types[tok] = t
	}
	for tok, r := range resources.MetaMixins() {
		if _, has := metadata.Resources[tok]; has {
			return errors.Errorf("Metadata %q is already defined", tok)
		}
		metadata.Resources[tok] = r
	}

	// Add a note regarding WorkspaceSqlAadAdmin creation.
	workspaceSqlAadAdmin := pkg.Resources["azure-native:synapse:WorkspaceSqlAadAdmin"]
	workspaceSqlAadAdmin.Description += "\n\nNote: SQL AAD Admin is configured automatically during workspace creation and assigned to the current user. One can't add more admins with this resource unless you manually delete the current SQL AAD Admin."
	pkg.Resources["azure-native:synapse:WorkspaceSqlAadAdmin"] = workspaceSqlAadAdmin

	return nil
}

// Microsoft-specific API extension constants.
const (
	extensionClientFlatten      = "x-ms-client-flatten"
	extensionClientName         = "x-ms-client-name"
	extensionDiscriminatorValue = "x-ms-discriminator-value"
	extensionEnum               = "x-ms-enum"
	extensionLongRunning        = "x-ms-long-running-operation"
	extensionLongRunningDefault = "azure-async-operation"
	extensionLongRunningOpts    = "x-ms-long-running-operation-options"
	extensionLongRunningVia     = "final-state-via"
	extensionMutability         = "x-ms-mutability"
	extensionMutabilityCreate   = "create"
	extensionMutabilityRead     = "read"
	extensionMutabilityUpdate   = "update"
	extensionParameterLocation  = "x-ms-parameter-location"
)

type packageGenerator struct {
	pkg             *pschema.PackageSpec
	metadata        *resources.AzureAPIMetadata
	examples        map[string][]resources.AzureAPIExample
	apiVersion      string
	upgradeWarnings map[string]string
}

func (g *packageGenerator) genResources(prov, typeName string, resource *openapi.ResourceSpec) error {
	// Resource names should consistently start with upper case.
	// We need to alias the previous, lowercase name so users can upgrade to v2 without replacement.
	// These aliases will not be required anymore with v3; their removal is tracked by #2411.
	typeNameAliases := []string{}
	titleCasedTypeName := strings.Title(typeName)
	if titleCasedTypeName != typeName {
		typeNameAliases = append(typeNameAliases, typeName)
	}

	// A single API path can be modelled as several resources if it accepts a polymorphic payload:
	// i.e., when the request body is a discriminated union type of several object types. Pulumi
	// schema doesn't support polymorphic (OneOf) resources, so the provider creates a separate resource
	// per each union case. We call them "variants" in the code below.
	variants, err := g.findResourceVariants(resource)
	if err != nil {
		return errors.Wrapf(err, "resource %s.%s", prov, titleCasedTypeName)
	}

	for _, v := range variants {
		err = g.genResourceVariant(prov, resource, v, typeNameAliases...)
		if err != nil {
			return err
		}
	}

	// If variants are found, we don't need the main or base resource.
	if len(variants) > 0 {
		return nil
	}

	mainResource := &resourceVariant{
		ResourceSpec: resource,
		typeName:     titleCasedTypeName,
	}
	if resource.DeprecationMessage != "" {
		mainResource.deprecationMessage = resource.DeprecationMessage
	}
	return g.genResourceVariant(prov, resource, mainResource, typeNameAliases...)
}

// resourceVariant points to request body's and response's schemas of a resource which is one of the variants
// of a resource related to an API path.
type resourceVariant struct {
	*openapi.ResourceSpec
	typeName           string
	body               *openapi.Schema
	response           *openapi.Schema
	deprecationMessage string
}

// findResourceVariants searches for discriminated unions in the resource's API specs and returns
// a list of those variants. An empty list is returned for non-discriminated types.
func (g *packageGenerator) findResourceVariants(resource *openapi.ResourceSpec) ([]*resourceVariant, error) {
	updateOp := resource.PathItem.Put
	if resource.PathItem.Put == nil {
		updateOp = resource.PathItem.Patch
	}

	// Check if the body schema has a discriminator, return otherwise.
	bodySchema, err := getRequestBodySchema(resource.Swagger.ReferenceContext, updateOp.Parameters)
	if bodySchema == nil || err != nil {
		return nil, err
	}

	if bodySchema.Discriminator == "" {
		return nil, nil
	}

	// Find the base schema of the response. Variants would all derive from this base schema.
	responseSchema, err := getResponseSchema(resource.Swagger.ReferenceContext, updateOp.Responses.StatusCodeResponses)
	if responseSchema == nil || err != nil {
		return nil, err
	}

	// Built the map of response schemas per discriminator value or the default reponse schema if no discriminator.
	responses := map[string]*openapi.Schema{}
	var defaultResponse *openapi.Schema
	if responseSchema.Discriminator != "" {
		responseSubtypes, err := responseSchema.FindSubtypes()
		if err != nil {
			return nil, err
		}
		for _, subtype := range responseSubtypes {
			resolvedSubSchema, err := responseSchema.ResolveSchema(subtype)
			if err != nil {
				return nil, err
			}

			discriminatorValue := strings.ToLower(getDiscriminatorValue(resolvedSubSchema))
			responses[discriminatorValue] = resolvedSubSchema
		}
	} else {
		defaultResponse = responseSchema
	}

	bodySubtypes, err := bodySchema.FindSubtypes()
	if err != nil {
		return nil, err
	}

	// For each body schema subtype, find the corresponding response schema subtype and return the pair
	// as a resource variant.
	var result []*resourceVariant
	for _, subtype := range bodySubtypes {
		resolvedSubSchema, err := bodySchema.ResolveSchema(subtype)
		if err != nil {
			return nil, err
		}

		discriminatorValue := strings.ToLower(getDiscriminatorValue(resolvedSubSchema))

		response := defaultResponse
		if v, ok := responses[discriminatorValue]; ok {
			response = v
		}

		result = append(result, &resourceVariant{
			ResourceSpec: resource,
			typeName:     resources.DiscriminatedResourceName(resolvedSubSchema.ReferenceName),
			body:         resolvedSubSchema,
			response:     response,
		})
	}
	return result, nil
}

func (g *packageGenerator) makeTypeAlias(prov, alias, apiVersion string) pschema.AliasSpec {
	fqAlias := fmt.Sprintf("%s:%s:%s", g.pkg.Name, providerApiToModule(prov, apiVersion), alias)
	return pschema.AliasSpec{Type: &fqAlias}
}

func (g *packageGenerator) genResourceVariant(prov string, apiSpec *openapi.ResourceSpec, resource *resourceVariant, typeNameAliases ...string) error {
	module := g.providerToModule(prov)
	swagger := resource.Swagger
	path := resource.PathItem

	resourceTok := fmt.Sprintf(`%s:%s:%s`, g.pkg.Name, module, resource.typeName)

	// Generate the resource.
	gen := moduleGenerator{
		pkg:           g.pkg,
		metadata:      g.metadata,
		module:        module,
		prov:          prov,
		resourceName:  resource.typeName,
		resourceToken: resourceTok,
		visitedTypes:  make(map[string]bool),
		inlineTypes:   map[*openapi.ReferenceContext]codegen.StringSet{},
	}

	updateOp := path.Put
	updateMethod := ""
	if path.Put == nil {
		updateOp = path.Patch
		updateMethod = "PATCH"
	}

	resourceResponse, err := gen.genResponse(updateOp.Responses.StatusCodeResponses, swagger.ReferenceContext, resource.response)
	if err != nil {
		return errors.Wrapf(err, "failed to generate '%s': response type", resourceTok)
	}

	if resourceResponse == nil || len(resourceResponse.specs) == 0 {
		// Response is specified empty, do not generate a resource for it.
		return nil
	}

	parameters := resource.Swagger.MergeParameters(updateOp.Parameters, path.Parameters)
	autoNamer := resources.NewAutoNamer(resource.Path)

	resourceRequest, err := gen.genMethodParameters(parameters, swagger.ReferenceContext, &autoNamer, resource.body)
	if err != nil {
		return errors.Wrapf(err, "failed to generate '%s': request type", resourceTok)
	}

	gen.escapeCSharpNames(resource.typeName, resourceResponse)

	// Id is a property of the base Custom Resource, we don't want to introduce it on derived resources.
	delete(resourceResponse.specs, "id")
	resourceResponse.requiredSpecs.Delete("id")

<<<<<<< HEAD
=======
	// Add an alias for each API version that has the same path in it.
	var aliases []pschema.AliasSpec
	for _, version := range resource.CompatibleVersions {
		moduleName := providerApiToModule(prov, version)
		alias := fmt.Sprintf("%s:%s:%s", g.pkg.Name, moduleName, resource.typeName)
		aliases = append(aliases, pschema.AliasSpec{Type: &alias})
	}

	if upgradeMessage, ok := g.upgradeWarnings[resourceTok]; ok {
		if resource.deprecationMessage == "" {
			resource.deprecationMessage = upgradeMessage
		} else {
			resource.deprecationMessage = resource.deprecationMessage + "\n" + upgradeMessage
		}
	}

>>>>>>> bf1a2f66
	resourceSpec := pschema.ResourceSpec{
		ObjectTypeSpec: pschema.ObjectTypeSpec{
			Description: g.formatDescription(resourceResponse.description, swagger.Info, apiSpec),
			Type:        "object",
			Properties:  resourceResponse.specs,
			Required:    resourceResponse.requiredSpecs.SortedValues(),
		},
		InputProperties:    resourceRequest.specs,
		RequiredInputs:     resourceRequest.requiredSpecs.SortedValues(),
		Aliases:            g.generateAliases(prov, resource, typeNameAliases...),
		DeprecationMessage: resource.deprecationMessage,
	}
	g.pkg.Resources[resourceTok] = resourceSpec

	// Generate the function to get this resource.
	functionTok := fmt.Sprintf(`%s:%s:get%s`, g.pkg.Name, module, resource.typeName)

	var readOp *spec.Operation
	switch {
	case resource.PathItemList != nil:
		if resource.PathItemList.Post != nil {
			readOp = resource.PathItemList.Post
		} else {
			readOp = resource.PathItemList.Get
		}
	case path.Get == nil:
		readOp = path.Head
	default:
		readOp = path.Get
	}

	parameters = swagger.MergeParameters(readOp.Parameters, path.Parameters)
	requestFunction, err := gen.genMethodParameters(parameters, swagger.ReferenceContext, nil, resource.body)
	if err != nil {
		return errors.Wrapf(err, "failed to generate '%s': request type", functionTok)
	}
	responseFunction, err := gen.genResponse(readOp.Responses.StatusCodeResponses, swagger.ReferenceContext, resource.response)
	if err != nil {
		return errors.Wrapf(err, "failed to generate '%s': response type", functionTok)
	}

	if path.Get != nil && responseFunction != nil {
		functionSpec := pschema.FunctionSpec{
			Description:        g.formatFunctionDescription(readOp, resourceResponse, swagger.Info),
			DeprecationMessage: resource.deprecationMessage,
			Inputs: &pschema.ObjectTypeSpec{
				Description: requestFunction.description,
				Type:        "object",
				Properties:  requestFunction.specs,
				Required:    requestFunction.requiredSpecs.SortedValues(),
			},
			Outputs: &pschema.ObjectTypeSpec{
				Description: responseFunction.description,
				Type:        "object",
				Properties:  responseFunction.specs,
				Required:    responseFunction.requiredSpecs.SortedValues(),
			},
		}
		g.pkg.Functions[functionTok] = functionSpec

		f := resources.AzureAPIInvoke{
			APIVersion:    swagger.Info.Version,
			Path:          resource.Path,
			GetParameters: requestFunction.parameters,
			Response:      responseFunction.properties,
		}
		g.metadata.Invokes[functionTok] = f
	}

	var readMethod, readPath string
	switch {
	case resource.PathItemList != nil:
		readPath = "/list"
		if resource.PathItemList.Post != nil {
			readMethod = "POST"
		}
	case resource.PathItem.Get == nil:
		readMethod = "HEAD"
	}

	r := resources.AzureAPIResource{
		APIVersion:           swagger.Info.Version,
		Path:                 resource.Path,
		UpdateMethod:         updateMethod,
		PutParameters:        resourceRequest.parameters,
		Response:             resourceResponse.properties,
		DefaultBody:          resource.DefaultBody,
		Singleton:            resource.PathItem.Delete == nil,
		PutAsyncStyle:        g.getAsyncStyle(updateOp),
		DeleteAsyncStyle:     g.getAsyncStyle(resource.PathItem.Delete),
		ReadMethod:           readMethod,
		ReadPath:             readPath,
		AutoLocationDisabled: resources.AutoLocationDisabled(resource.Path),
	}
	g.metadata.Resources[resourceTok] = r

	g.generateExampleReferences(resourceTok, path, swagger)
	return nil
}

func (g *packageGenerator) generateAliases(prov string, resource *resourceVariant, typeNameAliases ...string) []pschema.AliasSpec {
	var aliases []pschema.AliasSpec

	for _, alias := range typeNameAliases {
		aliases = append(aliases, g.makeTypeAlias(prov, alias, g.apiVersion))
	}

	// Add an alias for each API version that has the same path in it.
	for _, version := range resource.CompatibleVersions {
		aliases = append(aliases, g.makeTypeAlias(prov, resource.typeName, version))

		for _, alias := range typeNameAliases {
			aliases = append(aliases, g.makeTypeAlias(prov, alias, version))
		}
	}

	return aliases
}

func (g *packageGenerator) generateExampleReferences(resourceTok string, path *spec.PathItem, swagger *openapi.Spec) error {
	op := path.Put
	if path.Put == nil {
		op = path.Patch
	}

	raw, ok := op.Extensions["x-ms-examples"]
	if !ok {
		return nil
	}

	examples := raw.(map[string]interface{})

	result := make([]resources.AzureAPIExample, 0, len(examples))
	for k, v := range examples {
		resolved := v.(map[string]interface{})
		if _, ok := resolved["$ref"]; !ok {
			continue
		}

		relativePath := resolved["$ref"].(string)
		relativeURL, err := url.Parse(relativePath)
		if err != nil {
			return err
		}
		cwd, err := os.Getwd()
		if err != nil {
			return err
		}

		url, err := swagger.ResolveReference(relativeURL.String())
		if err != nil {
			return err
		}

		url, err = filepath.Rel(cwd, url)
		if err != nil {
			return err
		}
		if _, err := os.Stat(url); err != nil {
			return err
		}
		result = append(result, resources.AzureAPIExample{
			Description: k,
			Location:    url,
		})
	}

	// Deterministic ordering of the examples.
	sort.SliceStable(result, func(i, j int) bool {
		return result[i].Description < result[j].Description
	})

	g.examples[resourceTok] = result
	return nil
}

// genPostFunctions defines functions for list* (listKeys, listSecrets, etc.)
// and get* (getFullUrl, getBastionShareableLink, etc.) POST endpoints.
func (g *packageGenerator) genPostFunctions(prov, typeName, path string, pathItem *spec.PathItem, swagger *openapi.Spec) {
	module := g.providerToModule(prov)
	gen := moduleGenerator{
		pkg:           g.pkg,
		metadata:      g.metadata,
		module:        module,
		resourceToken: fmt.Sprintf(`%s:%s:%s`, g.pkg.Name, module, typeName),
		prov:          prov,
		resourceName:  typeName,
		visitedTypes:  make(map[string]bool),
		inlineTypes:   map[*openapi.ReferenceContext]codegen.StringSet{},
	}

	// Generate the function to get this resource.
	functionTok := fmt.Sprintf(`%s:%s:%s`, g.pkg.Name, module, typeName)

	parameters := swagger.MergeParameters(pathItem.Post.Parameters, pathItem.Parameters)
	request, err := gen.genMethodParameters(parameters, swagger.ReferenceContext, nil, nil)
	if err != nil {
		log.Printf("failed to generate '%s': request type: %s", functionTok, err.Error())
		return
	}
	response, err := gen.genResponse(pathItem.Post.Responses.StatusCodeResponses, swagger.ReferenceContext, nil)
	if err != nil {
		log.Printf("failed to generate '%s': response type: %s", functionTok, err.Error())
		return
	}

	if response == nil || len(response.specs) == 0 {
		// Response is specified empty, do not generate an invoke for it.
		return
	}

	functionSpec := pschema.FunctionSpec{
		Description: g.formatFunctionDescription(pathItem.Post, response, swagger.Info),
		Inputs: &pschema.ObjectTypeSpec{
			Description: request.description,
			Type:        "object",
			Properties:  request.specs,
			Required:    request.requiredSpecs.SortedValues(),
		},
		Outputs: &pschema.ObjectTypeSpec{
			Description: response.description,
			Type:        "object",
			Properties:  response.specs,
			Required:    response.requiredSpecs.SortedValues(),
		},
	}
	g.pkg.Functions[functionTok] = functionSpec

	f := resources.AzureAPIInvoke{
		APIVersion:     swagger.Info.Version,
		Path:           path,
		PostParameters: request.parameters,
		Response:       response.properties,
	}
	g.metadata.Invokes[functionTok] = f
}

// providerToModule produces the module name from the provider name and the API version (e.g. (`Compute`, `2020-07-01` => `compute/v20200701`).
func (g *packageGenerator) providerToModule(prov string) string {
	return providerApiToModule(prov, g.apiVersion)
}
func providerApiToModule(prov, apiVersion string) string {
	if apiVersion == "" {
		return strings.ToLower(prov)
	}
	return fmt.Sprintf("%s/%s", strings.ToLower(prov), apiVersion)
}

func (g *packageGenerator) formatFunctionDescription(op *spec.Operation, response *propertyBag, info *spec.Info) string {
	desc := response.description
	if op.Description != "" {
		desc = op.Description
	}
	return g.formatDescription(desc, info, nil)
}

func (g *packageGenerator) formatDescription(desc string, info *spec.Info, resourceSpec *openapi.ResourceSpec) string {
	description := desc
	if g.apiVersion == "" {
		description = fmt.Sprintf("%s\nAzure REST API version: %s.", description, info.Version)
	}
	if resourceSpec != nil && resourceSpec.PreviousVersion != "" {
		description = fmt.Sprintf("%s Prior API version in Azure Native 1.x: %s", description, resourceSpec.PreviousVersion)
	}
	return description
}

func (g *packageGenerator) getAsyncStyle(op *spec.Operation) string {
	if op == nil {
		return ""
	}

	enabled, ok := op.Extensions.GetBool(extensionLongRunning)
	if !ok || !enabled {
		return ""
	}

	if options, ok := op.Extensions[extensionLongRunningOpts]; ok {
		optionsMap := options.(map[string]interface{})
		if finalStateVia, ok := optionsMap[extensionLongRunningVia].(string); ok {
			return finalStateVia
		}
	}
	return extensionLongRunningDefault
}

func getRequestBodySchema(ctx *openapi.ReferenceContext, parameters []spec.Parameter) (*openapi.Schema, error) {
	for _, p := range parameters {
		param, err := ctx.ResolveParameter(p)
		if err != nil {
			return nil, err
		}
		if param.In != "body" {
			continue
		}

		resolvedSchema, err := param.ResolveSchema(param.Schema)
		if err != nil {
			return nil, err
		}

		return resolvedSchema, nil
	}

	return nil, nil
}

func getResponseSchema(ctx *openapi.ReferenceContext, statusCodeResponses map[int]spec.Response) (*openapi.Schema, error) {
	var codes []int
	for code := range statusCodeResponses {
		if code >= 300 || code < 200 {
			continue
		}

		codes = append(codes, code)
	}
	sort.Ints(codes)

	if len(codes) == 0 {
		return nil, errors.New("no 2xx response found")
	}

	// Find the lowest 2xx response with a schema definition and derive response properties from it.
	for _, code := range codes {
		resp := statusCodeResponses[code]
		response, err := ctx.ResolveResponse(resp)
		if err != nil {
			return nil, err
		}

		if response.Schema == nil {
			continue
		}

		return response.ResolveSchema(response.Schema)

	}
	return nil, nil
}

type moduleGenerator struct {
	pkg           *pschema.PackageSpec
	metadata      *resources.AzureAPIMetadata
	module        string
	prov          string
	resourceName  string
	resourceToken string
	visitedTypes  map[string]bool
	inlineTypes   map[*openapi.ReferenceContext]codegen.StringSet
}

func (m *moduleGenerator) escapeCSharpNames(typeName string, resourceResponse *propertyBag) {
	for name, swagger := range resourceResponse.specs {
		// C# doesn't allow properties to have the same name as its containing type.
		if strings.Title(name) == typeName {
			swagger.Language = map[string]pschema.RawMessage{
				"csharp": rawMessage(map[string]interface{}{
					"name": fmt.Sprintf("%sValue", typeName),
				}),
			}
			resourceResponse.specs[name] = swagger
		}
	}
}

func (m *moduleGenerator) genMethodParameters(parameters []spec.Parameter, ctx *openapi.ReferenceContext,
	namer *resources.AutoNamer, bodySchema *openapi.Schema) (*parameterBag, error) {
	result := newParameterBag()
	var autoNamedSpec string

	for _, param := range parameters {
		param, err := ctx.ResolveParameter(param)
		if err != nil {
			return nil, err
		}

		apiParameter := resources.AzureAPIParameter{
			Name:       param.Name,
			Location:   param.In,
			IsRequired: param.Required,
			Value: &resources.AzureAPIProperty{
				Type:      param.Type,
				MinLength: param.MinLength,
				MaxLength: param.MaxLength,
				Pattern:   param.Pattern,
			},
		}

		// Provider has a value defined for subscription ID, so, by default, don't include it into SDKs unless
		// the API requires that explicitly.
		providerHasDefaultValue := param.Name == "subscriptionId"

		switch {
		case param.In == "header":
			continue // Header parameters aren't mapped to the SDK.
		case providerHasDefaultValue && !isMethodParameter(param):
			// Don't include values with a provider-configured value to the schema unless it's a method parameter.
		case param.Name == "api-version":
			continue // No need to include API version in the schema or meta, it is added automatically by the provider.
		case param.In == "body":
			if param.Schema == nil {
				return nil, errors.Errorf("no schema for body parameter '%s'", param.Name)
			}

			if bodySchema == nil {
				bodySchema, err = param.ResolveSchema(param.Schema)
				if err != nil {
					return nil, errors.Wrapf(err, "body parameter '%s'", param.Name)
				}
			}

			// The body parameter is flattened, so that all its properties become the properties of the type.
			props, err := m.genProperties(bodySchema, false /* isOutput */, false /* isType */)
			if err != nil {
				return nil, err
			}

			// Top-level location is never required: it can be derived from a config value or the parent resource group.
			props.requiredSpecs.Delete("location")

			result.merge(props)
			apiParameter.Body = &resources.AzureAPIType{
				Properties:         props.properties,
				RequiredProperties: props.requiredProperties.SortedValues(),
			}
		default:
			name := param.Name
			if clientName, ok := param.Extensions.GetString(extensionClientName); ok {
				name = clientName
			}

			// Change the name to lowerCamelCase.
			name = ToLowerCamel(name)
			if name != param.Name {
				apiParameter.Value.SdkName = name
			}

			propertySpec := pschema.PropertySpec{
				Description: param.Description,
				TypeSpec: pschema.TypeSpec{
					Type: param.Type,
				},
				// All path parameters are part of resource ID, so they always cause replacement.
				WillReplaceOnChanges: param.In == "path",
			}

			// Check each parameter for auto-naming.
			if namer != nil {
				if kind, ok := namer.AutoName(param.Name, param.Format); ok {
					apiParameter.Value.AutoName = kind
					autoNamedSpec = name
				}
			}

			result.specs[name] = propertySpec
			if param.Required && !providerHasDefaultValue {
				result.requiredSpecs.Add(name)
			}
		}

		result.parameters = append(result.parameters, apiParameter)
	}

	// Remove the auto-name property from the list of required specs. This happens after we processed all parameters
	// to account for several cases where the same name is both a method parameter and a body property.
	result.requiredSpecs.Delete(autoNamedSpec)

	return result, nil
}

// isMethodParameter returns true if a parameter is marked with an extension location=method.
func isMethodParameter(param *openapi.Parameter) bool {
	if value, ok := param.Extensions.GetString(extensionParameterLocation); ok {
		return value == "method"
	}

	return false
}

func (m *moduleGenerator) genResponse(statusCodeResponses map[int]spec.Response, ctx *openapi.ReferenceContext,
	responseSchema *openapi.Schema) (*propertyBag, error) {

	if responseSchema == nil {
		v, err := getResponseSchema(ctx, statusCodeResponses)
		if v == nil || err != nil {
			return nil, err
		}
		responseSchema = v
	}

	if len(responseSchema.Type) > 0 && responseSchema.Type[0] == "array" {
		// Array responses are not implemented yet (see issue #120).
		return nil, nil
	}

	result, err := m.genProperties(responseSchema, true /* isOutput */, false /* isType */)
	if err != nil {
		return nil, err
	}

	// Special case the 'properties' output property as required.
	// This should be gone when we apply flattening.
	if _, ok := result.specs["properties"]; ok {
		result.requiredSpecs.Add("properties")
	}

	result.description = responseSchema.Description
	return result, nil
}

// getDiscriminatorValue return the value of the discriminator value extension, or the schema name as the default.
func getDiscriminatorValue(resolvedSchema *openapi.Schema) string {
	if v, ok := resolvedSchema.Extensions.GetString(extensionDiscriminatorValue); ok {
		return v
	}
	return resolvedSchema.ReferenceContext.ReferenceName
}

func getPropertyDescription(schema *spec.Schema, context *openapi.ReferenceContext) (string, error) {
	description := schema.Description
	if description == "" {
		resolvedSchema, err := context.ResolveSchema(schema)
		if err != nil {
			return "", err
		}

		description = resolvedSchema.Description
	}
	return description, nil
}

// parameterBag keeps the schema and metadata parameters for a single resource or invocation.
type parameterBag struct {
	description   string
	specs         map[string]pschema.PropertySpec
	parameters    []resources.AzureAPIParameter
	requiredSpecs codegen.StringSet
}

func newParameterBag() *parameterBag {
	return &parameterBag{
		specs:         map[string]pschema.PropertySpec{},
		requiredSpecs: codegen.NewStringSet(),
	}
}

func (bag *parameterBag) merge(other *propertyBag) {
	for key, value := range other.specs {
		bag.specs[key] = value
	}
	for key := range other.requiredSpecs {
		bag.requiredSpecs.Add(key)
	}
}

func rawMessage(v interface{}) pschema.RawMessage {
	bytes, err := json.Marshal(v)
	contract.Assert(err == nil)
	return bytes
}

// InMemoryPackageLoader prevents having to fetch the schema from
// the provider every time which significantly speeds up codegen.
func InMemoryPackageLoader(pkgs map[string]*schema.Package) schema.Loader {
	return &inMemoryLoader{pkgs: pkgs}
}

type inMemoryLoader struct {
	pkgs map[string]*schema.Package
}

func (l *inMemoryLoader) LoadPackage(pkg string, _ *semver.Version) (*schema.Package, error) {
	if p, ok := l.pkgs[pkg]; ok {
		return p, nil
	}

	return nil, errors.Errorf("package %s not found in the in-memory map", pkg)
}

// GoModVersion Creates a valid go mod version from our pulumictl version.
// Essentially, this removes any '+xxx' additions. See tests for examples.
func GoModVersion(packageVersion *semver.Version) string {
	if packageVersion == nil {
		return "latest"
	}
	buildVersion := *packageVersion
	// Only include patch Pre (the first Pre), if set.
	if buildVersion.Pre != nil {
		buildVersion.Pre = buildVersion.Pre[:1]
		if buildVersion.Build != nil {
			for _, build := range buildVersion.Build {
				buildVersion.Pre = append(buildVersion.Pre, semver.PRVersion{VersionStr: build})
			}
		}
	}
	// Ignore build versions
	buildVersion.Build = nil
	return "v" + buildVersion.String()
}

func GoModulePathVersion(packageVersion string) string {
	// Take up to the first dot
	vString, _, found := strings.Cut(packageVersion, ".")
	if !found {
		return ""
	}
	switch vString {
	case "0", "1":
		return ""
	}
	return "/v" + vString
}<|MERGE_RESOLUTION|>--- conflicted
+++ resolved
@@ -607,8 +607,6 @@
 	delete(resourceResponse.specs, "id")
 	resourceResponse.requiredSpecs.Delete("id")
 
-<<<<<<< HEAD
-=======
 	// Add an alias for each API version that has the same path in it.
 	var aliases []pschema.AliasSpec
 	for _, version := range resource.CompatibleVersions {
@@ -625,7 +623,6 @@
 		}
 	}
 
->>>>>>> bf1a2f66
 	resourceSpec := pschema.ResourceSpec{
 		ObjectTypeSpec: pschema.ObjectTypeSpec{
 			Description: g.formatDescription(resourceResponse.description, swagger.Info, apiSpec),
