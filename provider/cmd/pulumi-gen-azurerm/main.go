// Copyright 2016-2020, Pulumi Corporation.

package main

import (
	"bytes"
	"compress/gzip"
	"encoding/json"
	"flag"
	"fmt"
<<<<<<< HEAD
	"io/ioutil"
	"log"
=======
>>>>>>> 43e5397f
	"os"
	"path"
	"strings"

	"github.com/pkg/errors"
	"github.com/pulumi/pulumi-azurerm/provider/pkg/debug"
	"github.com/pulumi/pulumi-azurerm/provider/pkg/gen"
	"github.com/pulumi/pulumi-azurerm/provider/pkg/openapi"
	"github.com/pulumi/pulumi-azurerm/provider/pkg/provider"
	dotnetgen "github.com/pulumi/pulumi/pkg/v2/codegen/dotnet"
	gogen "github.com/pulumi/pulumi/pkg/v2/codegen/go"
	nodejsgen "github.com/pulumi/pulumi/pkg/v2/codegen/nodejs"
	pythongen "github.com/pulumi/pulumi/pkg/v2/codegen/python"
	"github.com/pulumi/pulumi/pkg/v2/codegen/schema"
	"github.com/pulumi/pulumi/sdk/v2/go/common/tools"
	"github.com/pulumi/pulumi/sdk/v2/go/common/util/contract"
)

var (
	languages        string
	generateSchema   *bool
	generateExamples *bool
	generateSDK      *bool
	version          *string
)

func init() {
	flag.StringVar(&languages, "languages", "", "comma seperated list of languages: nodejs,go,python,dotnet,schema")
	generateSchema = flag.Bool("schema", false, "emit schema as well")
	generateExamples = flag.Bool("examples", false, "emit API examples as well")
	generateSDK = flag.Bool("sdk", false, "emit SDK")
	debug.Debug = flag.Bool("debug", false, "enable debug logging")
	version = flag.String("version", "", "version to stamp in schema")
}

func main() {
	flag.Parse()
	if flag.NArg() == 1 {
		languages = flag.Arg(0)
	}

	azureProviders := openapi.Providers()

	pkgSpec, meta, examples, err := gen.PulumiSchema(azureProviders)
	if err != nil {
		panic(err)
	}

<<<<<<< HEAD
	handleSchema := func() {
		outdir := path.Join(".", "sdk", "schema")
		if err = emitSchema(*pkgSpec, *version, outdir); err != nil {
			panic(err)
=======
	for _, language := range strings.Split(languages, ",") {
		switch language {
		case "schema":
			outdir := path.Join(".", "provider", "cmd", "pulumi-resource-azurerm")
			if err = emitSchema(*pkgSpec, version, outdir); err != nil {
				break
			}
			// Also, emit the resource metadata for the provider.
			err = emitMetadata(meta, outdir)
		default:
			outdir := path.Join(".", "sdk", language)
			pkgSpec.Version = version
			err = emitPackage(pkgSpec, language, outdir)
>>>>>>> 43e5397f
		}
		// Also, emit the resource metadata and embeddable schema for the provider.
		if err = emitMetadata(meta, outdir); err != nil {
			panic(err)
		}
	}

<<<<<<< HEAD
	langs := strings.Split(languages, ",")

	if *generateExamples {
		// Note - Requires a provider executable in PATH
		err = gen.Examples(pkgSpec, meta, examples, langs)
		if err != nil {
			panic(err)
		}
		// We must rerender the schema after the examples are generated.
		*generateSchema = true
	}

	// Generate SDK after examples so they get rendered as part of the SDK
	if *generateSDK {
		for _, language := range langs {
			outdir := path.Join(".", "sdk", language)
			switch language {
			case "schema":
				// back-compat, should use -schema for this instead
				*generateSchema = true
			default:
				log.Printf("Generating SDK for language: %s", language)
				err = emitPackage(pkgSpec, language, outdir)
				if err != nil {
					panic(err)
				}
			}
		}
	}

	if *generateSchema {
		handleSchema()
	}
=======
// emitSchema writes the Pulumi schema JSON to the 'schema.json' file in the given directory.
func emitSchema(pkgSpec schema.PackageSpec, version, outDir string) error {
	schemaJSON, err := json.MarshalIndent(pkgSpec, "", "    ")
	if err != nil {
		return errors.Wrap(err, "marshaling Pulumi schema")
	}

	// Ensure the spec is stamped with a version.
	pkgSpec.Version = version

	compressedSchema := bytes.Buffer{}
	compressedWriter := gzip.NewWriter(&compressedSchema)
	err = json.NewEncoder(compressedWriter).Encode(pkgSpec)
	if err != nil {
		return errors.Wrap(err, "marshaling metadata")
	}
	if err = compressedWriter.Close(); err != nil {
		return err
	}

	err = emitFile(outDir, "schema.go", []byte(fmt.Sprintf(`package main
var pulumiSchema = %#v
`, compressedSchema.Bytes())))
	if err != nil {
		return errors.Wrap(err, "saving metadata")
	}

	return emitFile(outDir, "schema.json", schemaJSON)
>>>>>>> 43e5397f
}

func emitMetadata(metadata *provider.AzureAPIMetadata, outDir string) error {
	compressedMeta := bytes.Buffer{}
	compressedWriter := gzip.NewWriter(&compressedMeta)
	err := json.NewEncoder(compressedWriter).Encode(metadata)
	if err != nil {
		return errors.Wrap(err, "marshaling metadata")
	}

	if err = compressedWriter.Close(); err != nil {
		return err
	}

	formatted, err := json.MarshalIndent(metadata, "", "    ")
	if err != nil {
		return errors.Wrap(err, "marshaling metadata")
	}

	err = emitFile(outDir, "metadata.go", []byte(fmt.Sprintf(`package main
var azureApiResources = %#v
`, compressedMeta.Bytes())))
	if err != nil {
		return err
	}

	return emitFile(outDir, "metadata.json", formatted)
}

<<<<<<< HEAD
func emitSchema(pkgSpec schema.PackageSpec, version string, outdir string) error {
	// Ensure the spec is stamped with a version.
	pkgSpec.Version = version
	log.Printf("Schema version: %s", pkgSpec.Version)

	compressedSchema := bytes.Buffer{}
	compressedWriter := gzip.NewWriter(&compressedSchema)
	formatted, err := json.MarshalIndent(pkgSpec, "", "    ")
	if err != nil {
		return err
	}

	enc := json.NewEncoder(compressedWriter)
	if err := enc.Encode(pkgSpec); err != nil {
		return err
	}
	if err = compressedWriter.Close(); err != nil {
		return err
	}

	if err = ioutil.WriteFile("./provider/cmd/pulumi-resource-azurerm/schema.go", []byte(fmt.Sprintf(`package main
var pulumiSchema   = %#v
`,
		compressedSchema.Bytes(),
	)), 0600); err != nil {
		return err
	}
	return emitFile(outdir, "schema.json", formatted)
}

=======
>>>>>>> 43e5397f
func generate(ppkg *schema.Package, language string) (map[string][]byte, error) {
	toolDescription := "the Pulumi SDK Generator"
	extraFiles := map[string][]byte{}
	switch language {
	case "nodejs":
		return nodejsgen.GeneratePackage(toolDescription, ppkg, extraFiles)
	case "python":
		return pythongen.GeneratePackage(toolDescription, ppkg, extraFiles)
	case "go":
		return gogen.GeneratePackage(toolDescription, ppkg)
	case "dotnet":
		return dotnetgen.GeneratePackage(toolDescription, ppkg, extraFiles)
	}

	return nil, errors.Errorf("unknown language '%s'", language)
}

// emitPackage emits an entire package pack into the configured output directory with the configured settings.
func emitPackage(pkgSpec *schema.PackageSpec, language, outDir string) error {
	ppkg, err := schema.ImportSpec(*pkgSpec, nil)
	if err != nil {
		return errors.Wrap(err, "reading schema")
	}

	files, err := generate(ppkg, language)
	if err != nil {
		return errors.Wrapf(err, "generating %s package", language)
	}

	for f, contents := range files {
		if err := emitFile(outDir, f, contents); err != nil {
			return errors.Wrapf(err, "emitting file %v", f)
		}
	}

	return nil
}

// emitFile creates a file in a given directory and writes the byte contents to it.
func emitFile(outDir, relPath string, contents []byte) error {
	p := path.Join(outDir, relPath)
	if err := tools.EnsureDir(path.Dir(p)); err != nil {
		return errors.Wrap(err, "creating directory")
	}

	f, err := os.Create(p)
	if err != nil {
		return errors.Wrap(err, "creating file")
	}
	defer contract.IgnoreClose(f)

	_, err = f.Write(contents)
	return err
}<|MERGE_RESOLUTION|>--- conflicted
+++ resolved
@@ -8,11 +8,7 @@
 	"encoding/json"
 	"flag"
 	"fmt"
-<<<<<<< HEAD
-	"io/ioutil"
 	"log"
-=======
->>>>>>> 43e5397f
 	"os"
 	"path"
 	"strings"
@@ -61,26 +57,10 @@
 		panic(err)
 	}
 
-<<<<<<< HEAD
 	handleSchema := func() {
-		outdir := path.Join(".", "sdk", "schema")
+		outdir := path.Join(".", "provider", "cmd", "pulumi-resource-azurerm")
 		if err = emitSchema(*pkgSpec, *version, outdir); err != nil {
 			panic(err)
-=======
-	for _, language := range strings.Split(languages, ",") {
-		switch language {
-		case "schema":
-			outdir := path.Join(".", "provider", "cmd", "pulumi-resource-azurerm")
-			if err = emitSchema(*pkgSpec, version, outdir); err != nil {
-				break
-			}
-			// Also, emit the resource metadata for the provider.
-			err = emitMetadata(meta, outdir)
-		default:
-			outdir := path.Join(".", "sdk", language)
-			pkgSpec.Version = version
-			err = emitPackage(pkgSpec, language, outdir)
->>>>>>> 43e5397f
 		}
 		// Also, emit the resource metadata and embeddable schema for the provider.
 		if err = emitMetadata(meta, outdir); err != nil {
@@ -88,7 +68,6 @@
 		}
 	}
 
-<<<<<<< HEAD
 	langs := strings.Split(languages, ",")
 
 	if *generateExamples {
@@ -105,16 +84,10 @@
 	if *generateSDK {
 		for _, language := range langs {
 			outdir := path.Join(".", "sdk", language)
-			switch language {
-			case "schema":
-				// back-compat, should use -schema for this instead
-				*generateSchema = true
-			default:
-				log.Printf("Generating SDK for language: %s", language)
-				err = emitPackage(pkgSpec, language, outdir)
-				if err != nil {
-					panic(err)
-				}
+			log.Printf("Generating SDK for language: %s", language)
+			err = emitPackage(pkgSpec, language, outdir)
+			if err != nil {
+				panic(err)
 			}
 		}
 	}
@@ -122,7 +95,8 @@
 	if *generateSchema {
 		handleSchema()
 	}
-=======
+}
+
 // emitSchema writes the Pulumi schema JSON to the 'schema.json' file in the given directory.
 func emitSchema(pkgSpec schema.PackageSpec, version, outDir string) error {
 	schemaJSON, err := json.MarshalIndent(pkgSpec, "", "    ")
@@ -151,7 +125,6 @@
 	}
 
 	return emitFile(outDir, "schema.json", schemaJSON)
->>>>>>> 43e5397f
 }
 
 func emitMetadata(metadata *provider.AzureAPIMetadata, outDir string) error {
@@ -181,39 +154,6 @@
 	return emitFile(outDir, "metadata.json", formatted)
 }
 
-<<<<<<< HEAD
-func emitSchema(pkgSpec schema.PackageSpec, version string, outdir string) error {
-	// Ensure the spec is stamped with a version.
-	pkgSpec.Version = version
-	log.Printf("Schema version: %s", pkgSpec.Version)
-
-	compressedSchema := bytes.Buffer{}
-	compressedWriter := gzip.NewWriter(&compressedSchema)
-	formatted, err := json.MarshalIndent(pkgSpec, "", "    ")
-	if err != nil {
-		return err
-	}
-
-	enc := json.NewEncoder(compressedWriter)
-	if err := enc.Encode(pkgSpec); err != nil {
-		return err
-	}
-	if err = compressedWriter.Close(); err != nil {
-		return err
-	}
-
-	if err = ioutil.WriteFile("./provider/cmd/pulumi-resource-azurerm/schema.go", []byte(fmt.Sprintf(`package main
-var pulumiSchema   = %#v
-`,
-		compressedSchema.Bytes(),
-	)), 0600); err != nil {
-		return err
-	}
-	return emitFile(outdir, "schema.json", formatted)
-}
-
-=======
->>>>>>> 43e5397f
 func generate(ppkg *schema.Package, language string) (map[string][]byte, error) {
 	toolDescription := "the Pulumi SDK Generator"
 	extraFiles := map[string][]byte{}
