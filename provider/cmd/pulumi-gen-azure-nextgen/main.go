--- conflicted
+++ resolved
@@ -51,21 +51,11 @@
 		switch language {
 		case "schema":
 			outdir := path.Join(".", "provider", "cmd", "pulumi-resource-azure-nextgen")
-			if err = emitSchema(*pkgSpec, version, outdir, "main", true); err != nil {
+			if err = emitSchema(*pkgSpec, version, outdir); err != nil {
 				break
 			}
 			// Also, emit the resource metadata for the provider.
-			if err = emitMetadata(meta, outdir, "main", true); err != nil {
-				break
-			}
-
-			// Now emit schema and metadata as byte encoded files for arm2pulumi
-			arm2pulumiDir := path.Join(".", "provider", "pkg", "arm2pulumi")
-			if err = emitSchema(*pkgSpec, version, arm2pulumiDir, "arm2pulumi", false); err != nil {
-				break
-			}
-			// Also, emit the resource metadata for the provider.
-			err = emitMetadata(meta, arm2pulumiDir, "arm2pulumi", false)
+			err = emitMetadata(meta, outdir)
 		case "docs":
 			outdir := path.Join(".", "provider", "cmd", "pulumi-resource-azure-nextgen")
 			docsProviders := openapi.SingleVersion(azureProviders)
@@ -77,21 +67,13 @@
 				break
 			}
 			// Ensure the spec is stamped with a version - Go gen needs it.
-<<<<<<< HEAD
-			pkgSpec.Version = version
-=======
 			docsPkgSpec.Version = version
->>>>>>> 7701214c
 			err = gen.Examples(docsPkgSpec, docsMeta, resExamples, []string{"nodejs", "dotnet", "python", "go"})
 			if err != nil {
 				break
 			}
 			// Remove the version again.
-<<<<<<< HEAD
-			pkgSpec.Version = ""
-=======
 			docsPkgSpec.Version = ""
->>>>>>> 7701214c
 			// This module format switches off version breakdown in the docs.
 			docsPkgSpec.Meta = &schema.MetadataSpec{
 				ModuleFormat: "(.*)(?:/[^/]*)",
@@ -109,7 +91,7 @@
 }
 
 // emitSchema writes the Pulumi schema JSON to the 'schema.json' file in the given directory.
-func emitSchema(pkgSpec schema.PackageSpec, version, outDir string, goPackageName string, emitJson bool) error {
+func emitSchema(pkgSpec schema.PackageSpec, version, outDir string) error {
 	schemaJSON, err := json.MarshalIndent(pkgSpec, "", "    ")
 	if err != nil {
 		return errors.Wrap(err, "marshaling Pulumi schema")
@@ -128,19 +110,14 @@
 		return err
 	}
 
-	err = emitFile(outDir, "schema.go", []byte(fmt.Sprintf(`package %s
+	err = emitFile(outDir, "schema.go", []byte(fmt.Sprintf(`package main
 var pulumiSchema = %#v
-`, goPackageName, compressedSchema.Bytes())))
+`, compressedSchema.Bytes())))
 	if err != nil {
 		return errors.Wrap(err, "saving metadata")
 	}
 
-	if emitJson {
-		if err := emitFile(outDir, "schema-full.json", schemaJSON); err != nil {
-			return err
-		}
-	}
-	return nil
+	return emitFile(outDir, "schema-full.json", schemaJSON)
 }
 
 // emitDocsSchema writes the Pulumi schema JSON to the 'schema-docs.json' file in the given directory.
@@ -153,7 +130,7 @@
 	return emitFile(outDir, "schema.json", schemaJSON)
 }
 
-func emitMetadata(metadata *provider.AzureAPIMetadata, outDir string, goPackageName string, emitJson bool) error {
+func emitMetadata(metadata *provider.AzureAPIMetadata, outDir string) error {
 	compressedMeta := bytes.Buffer{}
 	compressedWriter := gzip.NewWriter(&compressedMeta)
 	err := json.NewEncoder(compressedWriter).Encode(metadata)
@@ -170,20 +147,14 @@
 		return errors.Wrap(err, "marshaling metadata")
 	}
 
-	err = emitFile(outDir, "metadata.go", []byte(fmt.Sprintf(`package %s
+	err = emitFile(outDir, "metadata.go", []byte(fmt.Sprintf(`package main
 var azureApiResources = %#v
-`, goPackageName, compressedMeta.Bytes())))
+`, compressedMeta.Bytes())))
 	if err != nil {
 		return err
 	}
 
-	if emitJson {
-		err := emitFile(outDir, "metadata.json", formatted)
-		if err != nil {
-			return err
-		}
-	}
-	return nil
+	return emitFile(outDir, "metadata.json", formatted)
 }
 
 func generate(ppkg *schema.Package, language string) (map[string][]byte, error) {
