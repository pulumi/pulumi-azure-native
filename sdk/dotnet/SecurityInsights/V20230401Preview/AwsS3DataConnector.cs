--- conflicted
+++ resolved
@@ -123,11 +123,8 @@
                     new global::Pulumi.Alias { Type = "azure-native:securityinsights/v20221201preview:AwsS3DataConnector"},
                     new global::Pulumi.Alias { Type = "azure-native:securityinsights/v20230201:AwsS3DataConnector"},
                     new global::Pulumi.Alias { Type = "azure-native:securityinsights/v20230201preview:AwsS3DataConnector"},
-<<<<<<< HEAD
                     new global::Pulumi.Alias { Type = "azure-native:securityinsights/v20230301preview:AwsS3DataConnector"},
-=======
                     new global::Pulumi.Alias { Type = "azure-native:securityinsights/v20230501preview:AwsS3DataConnector"},
->>>>>>> 6472658b
                 },
             };
             var merged = CustomResourceOptions.Merge(defaultOptions, options);
