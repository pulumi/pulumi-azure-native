--- conflicted
+++ resolved
@@ -159,11 +159,8 @@
                     new global::Pulumi.Alias { Type = "azure-native:securityinsights/v20221201preview:FusionAlertRule"},
                     new global::Pulumi.Alias { Type = "azure-native:securityinsights/v20230201:FusionAlertRule"},
                     new global::Pulumi.Alias { Type = "azure-native:securityinsights/v20230201preview:FusionAlertRule"},
-<<<<<<< HEAD
                     new global::Pulumi.Alias { Type = "azure-native:securityinsights/v20230301preview:FusionAlertRule"},
-=======
                     new global::Pulumi.Alias { Type = "azure-native:securityinsights/v20230501preview:FusionAlertRule"},
->>>>>>> 6472658b
                 },
             };
             var merged = CustomResourceOptions.Merge(defaultOptions, options);
