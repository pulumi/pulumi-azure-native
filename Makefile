--- conflicted
+++ resolved
@@ -7,11 +7,7 @@
 CODEGEN         := pulumi-gen-${PACK}
 VERSION         := 0.1.0
 
-<<<<<<< HEAD
-GOPATH          := $(shell go env GOPATH)
-=======
 PROVIDER_PKGS    := $(shell cd ./provider && go list ./...)
->>>>>>> 9bfc94df
 WORKING_DIR     := $(shell pwd)
 
 VERSION_FLAGS   := -ldflags "-X github.com/pulumi/pulumi-azurerm/provider/pkg/version.Version=${VERSION}"
