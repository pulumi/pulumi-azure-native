--- conflicted
+++ resolved
@@ -20,17 +20,19 @@
 	integration.ProgramTest(t, &test)
 }
 
-<<<<<<< HEAD
+func TestAccLoadBalancer(t *testing.T) {
+	test := getPythonBaseOptions(t).
+		With(integration.ProgramTestOptions{
+			Dir: filepath.Join(getCwd(t), "py-loadbalancer"),
+		})
+
+	integration.ProgramTest(t, &test)
+}
+
 func TestAccUserAssignedIdentityPython(t *testing.T) {
 	test := getPythonBaseOptions(t).
 		With(integration.ProgramTestOptions{
 			Dir: filepath.Join(getCwd(t), "py-user-assigned-identity"),
-=======
-func TestAccLoadBalancer(t *testing.T) {
-	test := getPythonBaseOptions(t).
-		With(integration.ProgramTestOptions{
-			Dir: filepath.Join(getCwd(t), "py-loadbalancer"),
->>>>>>> bf1a2f66
 		})
 
 	integration.ProgramTest(t, &test)
